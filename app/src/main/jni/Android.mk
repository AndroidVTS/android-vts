LOCAL_PATH := $(call my-dir)

################################
include $(CLEAR_VARS)

LOCAL_MODULE    := CVE-2013-6282
LOCAL_SRC_FILES := put_get_user_check.c

LOCAL_CFLAGS += -Ijni/include/

include $(BUILD_SHARED_LIBRARY)
################################

################################
include $(CLEAR_VARS)

LOCAL_MODULE    := cve-2013-6282check
LOCAL_SRC_FILES := put_get_user_check.c

LOCAL_CFLAGS += -Ijni/include/

include $(BUILD_EXECUTABLE)
################################



###############################
include $(CLEAR_VARS)

LOCAL_MODULE    := CVE-2014-4943
LOCAL_SRC_FILES := l2tp_exploit_check.c
LOCAL_C_INCLUDES := $(LOCAL_PATH)/include/

include $(BUILD_SHARED_LIBRARY)
################################


###############################
include $(CLEAR_VARS)

LOCAL_MODULE    := cve-2014-3153
LOCAL_SRC_FILES := futex_exploit_check.c
LOCAL_C_INCLUDES := $(LOCAL_PATH)/include/

LOCAL_CFLAGS += -Ijni/include/

include $(BUILD_SHARED_LIBRARY)
################################

################################
include $(CLEAR_VARS)

LOCAL_MODULE    := cve-2014-3153check
LOCAL_SRC_FILES := futex_exploit_check.c
LOCAL_C_INCLUDES := $(LOCAL_PATH)/include/


include $(BUILD_EXECUTABLE)
################################

################################
include $(CLEAR_VARS)

LOCAL_MODULE    := cve-2011-1149
LOCAL_SRC_FILES := ashmem_bug.c

include $(BUILD_SHARED_LIBRARY)
################################

################################
include $(CLEAR_VARS)

LOCAL_MODULE    := cve-2011-1149check
LOCAL_SRC_FILES := ashmem_bug.c

include $(BUILD_EXECUTABLE)
################################

################################
include $(CLEAR_VARS)

LOCAL_MODULE    := cve-2009-1185
LOCAL_SRC_FILES := exploid.c

include $(BUILD_SHARED_LIBRARY)
################################

################################
include $(CLEAR_VARS)

LOCAL_MODULE    := cve-2009-1185check
LOCAL_SRC_FILES := exploid.c

include $(BUILD_EXECUTABLE)
################################

################################
include $(CLEAR_VARS)

LOCAL_MODULE    := cve-2012-6422
LOCAL_SRC_FILES := exynos.c

include $(BUILD_SHARED_LIBRARY)
################################

################################
include $(CLEAR_VARS)

LOCAL_MODULE    := cve-2012-6422check
LOCAL_SRC_FILES := exynos.c

include $(BUILD_EXECUTABLE)
################################

################################
include $(CLEAR_VARS)

LOCAL_MODULE    := cve-2011-1350
LOCAL_SRC_FILES := levitator.c

include $(BUILD_SHARED_LIBRARY)
################################

################################
include $(CLEAR_VARS)

LOCAL_MODULE    := cve-2011-1350check
LOCAL_SRC_FILES := levitator.c

include $(BUILD_EXECUTABLE)
################################

################################
include $(CLEAR_VARS)

LOCAL_MODULE    := cve-2012-0056
LOCAL_SRC_FILES := mempodroid.c

include $(BUILD_SHARED_LIBRARY)
################################

################################
include $(CLEAR_VARS)

LOCAL_MODULE    := cve-2012-0056check
LOCAL_SRC_FILES := mempodroid.c

include $(BUILD_EXECUTABLE)
################################

################################
include $(CLEAR_VARS)

LOCAL_MODULE    := cve-2009-2692
LOCAL_SRC_FILES := wunderbar.c

include $(BUILD_SHARED_LIBRARY)
################################

################################
include $(CLEAR_VARS)

LOCAL_MODULE    := cve-2009-2692check
LOCAL_SRC_FILES := wunderbar.c

include $(BUILD_EXECUTABLE)
################################

################################
include $(CLEAR_VARS)

LOCAL_MODULE    := crashCheck
LOCAL_SRC_FILES := crash_check.c

include $(BUILD_EXECUTABLE)
################################

################################
include $(CLEAR_VARS)

LOCAL_MODULE    := crashCheck-pie
LOCAL_SRC_FILES := crash_check.c
LOCAL_CFLAGS    := -fpie -pie
LOCAL_LDFLAGS   := -pie

include $(BUILD_EXECUTABLE)
################################

################################
include $(CLEAR_VARS)

LOCAL_MODULE    := stagefright
LOCAL_SRC_FILES := stage_fright.c

include $(BUILD_SHARED_LIBRARY)
################################

################################
include $(CLEAR_VARS)

LOCAL_MODULE    := stagefrightCheck
LOCAL_SRC_FILES := stage_fright.c

include $(BUILD_EXECUTABLE)
################################

################################
include $(CLEAR_VARS)

LOCAL_MODULE    := stagefrightCheck-pie
LOCAL_SRC_FILES := stage_fright.c
LOCAL_CFLAGS    := -fpie -pie
LOCAL_LDFLAGS   := -pie

include $(BUILD_EXECUTABLE)
################################

###############################
include $(CLEAR_VARS)

LOCAL_MODULE    := x509serializationhelper
LOCAL_SRC_FILES := x509serializationhelper.c
LOCAL_C_INCLUDES := $(LOCAL_PATH)/include/

include $(BUILD_SHARED_LIBRARY)
################################

################################
include $(CLEAR_VARS)

LOCAL_MODULE    := pingpong
LOCAL_SRC_FILES := ping_pong.c
LOCAL_C_INCLUDES := $(LOCAL_PATH)/include/

include $(BUILD_SHARED_LIBRARY)
################################

################################
include $(CLEAR_VARS)

LOCAL_MODULE    := graphicsbufferoverflow
LOCAL_SRC_FILES := graphics_into_overflow_test.c
LOCAL_C_INCLUDES := $(LOCAL_PATH)/include/

include $(BUILD_SHARED_LIBRARY)
################################

################################
include $(CLEAR_VARS)

LOCAL_MODULE    := graphicsbufferoverflowcheck-pie
LOCAL_SRC_FILES := graphics_into_overflow_test.c
LOCAL_CFLAGS    := -fpie -pie
LOCAL_LDFLAGS   := -pie
LOCAL_C_INCLUDES := $(LOCAL_PATH)/include/

include $(BUILD_EXECUTABLE)
################################


################################
include $(CLEAR_VARS)

LOCAL_MODULE    := cve20151528
LOCAL_SRC_FILES := cve20151528.c
LOCAL_LDFLAGS   := -llog
LOCAL_C_INCLUDES := $(LOCAL_PATH)/include/

include $(BUILD_SHARED_LIBRARY)
################################

################################
include $(CLEAR_VARS)

LOCAL_MODULE    := cve20151528check
LOCAL_SRC_FILES := cve20151528.c
LOCAL_CFLAGS    := -fpie -pie
LOCAL_LDFLAGS   := -pie -llog
LOCAL_C_INCLUDES := $(LOCAL_PATH)/include/

include $(BUILD_EXECUTABLE)
################################

################################
include $(CLEAR_VARS)

LOCAL_MODULE    := pingpongCheck
LOCAL_SRC_FILES := ping_pong.c
LOCAL_CFLAGS    := -fpie -pie
LOCAL_C_INCLUDES := $(LOCAL_PATH)/include/

include $(BUILD_EXECUTABLE)
################################


################################
include $(CLEAR_VARS)

LOCAL_MODULE    := pingpongCheck-pie
LOCAL_SRC_FILES := ping_pong.c
LOCAL_CFLAGS    := -fpie -pie
LOCAL_LDFLAGS   := -pie
LOCAL_C_INCLUDES := $(LOCAL_PATH)/include/

include $(BUILD_EXECUTABLE)
################################

################################
include $(CLEAR_VARS)

LOCAL_MODULE    := libutilcheck-pie
LOCAL_SRC_FILES := libutils_bug.c
LOCAL_CFLAGS    := -fpie -pie
LOCAL_LDFLAGS   := -pie
LOCAL_C_INCLUDES := $(LOCAL_PATH)/include/

include $(BUILD_EXECUTABLE)
################################

################################
include $(CLEAR_VARS)

<<<<<<< HEAD
LOCAL_MODULE    := dirtyCow
LOCAL_SRC_FILES := dirtycow.c
LOCAL_LDFLAGS   += -llog
#LOCAL_CFLAGS    += -DDEBUG
LOCAL_CFLAGS    := -fpie -pie
LOCAL_LDFLAGS   := -pie
LOCAL_DISABLE_FATAL_LINKER_WARNINGS = true

include $(BUILD_SHARED_LIBRARY)
################################
=======
LOCAL_MODULE    := cve-2016-0808
LOCAL_SRC_FILES := cve20160808.c

include $(BUILD_SHARED_LIBRARY)
################################

################################
include $(CLEAR_VARS)

LOCAL_MODULE    := cve-2016-1818check
LOCAL_SRC_FILES := cve20160808.c

include $(BUILD_EXECUTABLE)
################################

>>>>>>> b8e781aa
<|MERGE_RESOLUTION|>--- conflicted
+++ resolved
@@ -320,7 +320,6 @@
 ################################
 include $(CLEAR_VARS)
 
-<<<<<<< HEAD
 LOCAL_MODULE    := dirtyCow
 LOCAL_SRC_FILES := dirtycow.c
 LOCAL_LDFLAGS   += -llog
@@ -331,7 +330,10 @@
 
 include $(BUILD_SHARED_LIBRARY)
 ################################
-=======
+
+################################
+include $(CLEAR_VARS)
+
 LOCAL_MODULE    := cve-2016-0808
 LOCAL_SRC_FILES := cve20160808.c
 
@@ -347,4 +349,3 @@
 include $(BUILD_EXECUTABLE)
 ################################
 
->>>>>>> b8e781aa
