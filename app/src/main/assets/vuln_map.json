{
  "CVE-2016-0808": {
    "cve": "CVE-2016-0808",
    "altnames": [],
    "description": "This vulnerability is what is known as a denial-of-service which gives a malicious application or individual the ability to cause continuous rebooting",
    "impact": "Continuous reboot",
    "external_links": [
      "https://android.googlesource.com/platform/frameworks/minikin/+/ed4c8d79153baab7f26562afb8930652dfbf853b"
    ],
    "patch": [
      "https://android.googlesource.com/platform/frameworks/minikin/+/ed4c8d79153baab7f26562afb8930652dfbf853b%5E%21/#F0"
    ],
    "cvssv2": 4.9,
    "cvedate": "02/01/2016"
  },
  "CVE-2015-3636": {
    "cve": "CVE-2015-3636",
    "altnames": [
      "pingpongroot"
    ],
    "description": "This vulnerability is what is known as a privilege escalation which gives a malicious application or individual the ability to obtain complete access to a vulnerable device. A use-after-free bug in /net/ipv4/ping.c affecting both Linux and Android is what makes this vulnerability possible.",
    "impact": "Local privilege escalation to kernel/root from an unprivileged app",
    "external_links": [
      "http://forum.xda-developers.com/galaxy-s6/general/root-pingpongroot-s6-root-tool-t3103016",
      "https://github.com/fi01/CVE-2015-3636",
      "https://web.nvd.nist.gov/view/vuln/detail?vulnId=CVE-2015-3636"
    ],
    "patch": [
      "https://github.com/torvalds/linux/commit/a134f083e79fb4c3d0a925691e732c56911b4326"
    ],
    "cvssv2": 4.9,
    "cvedate": "08/05/2015"
  },
  "WeakSauce": {
    "cve": "WeakSauce",
    "altnames": [
      "WeakSauce"
    ],
    "description": "HTC devices have a poorly written device management agent which has been continually exploited for privledge escalation purposes",
    "impact": "Local privilege escalation to root from an unprivileged app",
    "external_links": [
       "http://newandroidbook.com/Articles/HTC.html",
       "https://plus.google.com/+JustinCaseAndroid/posts/515qRPK7c7D",
       "https://plus.google.com/+JustinCaseAndroid/posts/GhTCJpr5HcT",
       "http://forum.xda-developers.com/showthread.php?t=2699089",
       "http://gsec.hitb.org/materials/sg2015/D2%20-%20Ryan%20Welton%20and%20Marco%20Grassi%20-%20Current%20State%20of%20Android%20Privilege%20Escalation.pdf"
    ],
    "patch": [
    ],
    "cvssv2": 4.9,
    "cvedate": "11/25/2015"
  },
  "CVE-2014-4943": {
    "cve": "CVE-2014-4943",
    "altnames": [
      "Linux L2TP Socket Vuln"
    ],
    "description": "This vulnerability is what is known as a privilege escalation which gives a malicious application or individual the ability to obtain complete access to a vulnerable device. The specific flaw was identified in the Android kernel and is found in the implementation of PPP over L2TP sockets.",
    "impact": "Local privilege escalation to kernel/root from an unprivileged app",
    "external_links": [
      "https://web.nvd.nist.gov/view/vuln/detail?vulnId=CVE-2014-4943",
      "https://vimeo.com/104520979"
    ],
    "cvssv2": 8.3,
    "patch": [
      "https://git.kernel.org/cgit/linux/kernel/git/torvalds/linux.git/commit/?id=3cf521f7dc87c031617fd47e4b7aa2593c2f3daf"
    ],
    "cvedate": "07/19/2014"
  },
  "CVE-2015-1528": {
    "cve": "CVE-2015-1528",
    "altnames": [
      "GraphicsBuffer Unflatten",
      "internal bug 19334482"
    ],
    "description": "Integer overflow in the native_handle_create function in libcutils/native_handle.c in Android before 5.1.1 LMY48M allows attackers to obtain a different application's privileges or cause a denial of service (Binder heap memory corruption) via a crafted application, aka internal bug 19334482.",
    "impact": "local unprivileged app to system app escalation",
    "external_links": [
      "https://groups.google.com/forum/message/raw?msg=android-security-updates/1M7qbSvACjo/Y7jewiW1AwAJ"
    ],
    "cvssv2": 9.3,
    "patch": [
      "https://android.googlesource.com/platform/system/core/+/e8c62fb484151f76ab88b1d5130f38de24ac8c14",
      "https://android.googlesource.com/platform/frameworks/native/+/7dcd0ec9c91688cfa3f679804ba6e132f9811254"
    ],
    "cvedate": "09/30/2015"
  },
  "CVE-2015-1474": {
    "cve": "CVE-2015-1474",
    "altnames": [
    ],
    "description": "Multiple integer overflows in the GraphicBuffer::unflatten function in platform/frameworks/native/libs/ui/GraphicBuffer.cpp in Android through 5.0 allow attackers to gain privileges or cause a denial of service (memory corruption) via vectors that trigger a large number of (1) file descriptors or (2) integer values.",
    "impact": "Local unprivileged app to system app escalation + accesible via the network",
    "external_links": [
          "http://seclists.org/fulldisclosure/2015/Mar/63",
          "https://github.com/p1gl3t/CVE-2015-1474_poc",
          "https://web.nvd.nist.gov/view/vuln/detail?vulnId=CVE-2015-1474",
          "https://cve.mitre.org/cgi-bin/cvename.cgi?name=CVE-2015-1474"
    ],
    "cvssv2": 9.3,
    "patch": [
      "https://android.googlesource.com/platform/frameworks/native/+/e6f7a44e835d320593fa33052f35ea52948ff0b2",
      "https://android.googlesource.com/platform/frameworks/native/+/796aaf7fb160fea12bddc8406d7f006ce811eb43"
    ],
    "cvedate": "09/30/2015"
  },
  "JarBug13678484": {
    "cve": "JarBug13678484",
    "altnames": [
      "Android Fake ID"
    ],
    "description": "The bug allows malicious apps to pretend to be signed by trusted providers and be loaded as extensions in several contexts, such as NFC access, browser plugins and others, depending on the device and which extension mechanisms the manufacturer chose to include.",
    "impact": "Local malicious app can elevate privileges to gain some select access such as browser plugins and NFC.",
    "external_links": [
      "https://bluebox.com/android-fake-id-vulnerability/"
    ],
    "__comment": "calculated using (AV:L/AC:L/AU:N/C:P/I:P/A:C/E:ND/RL:ND/RC:ND/CDP:ND/TD:ND/CR:ND/IR:ND/AR:ND).  assuming there has to be some local componant that actually installs the apk and they gain system privs",
    "cvssv2": 6.1,
    "patch": [
      "https://android.googlesource.com/platform/libcore/+/2bc5e811a817a8c667bca4318ae98582b0ee6dc6"
    ],
    "cvedate": "08/01/2014"
  },
  "CVE-2015-6602": {
    "cve": "CVE-2015-6602",
    "altnames": [
      "Stagefright 2.0"
    ],
    "description": "Remote code execution as media_server.  Fixed in Android 5.1.1_r9/LMY48K",
    "impact": "Remote attacker can use a malformed video file to gain code execution with somewhat elevated privileges.  ",
    "external_links": [
      "https://threatpost.com/stagefright-2-0-vulnerabilities-affect-1-billion-android-devices/114863/",
      "https://blog.zimperium.com/zimperium-zlabs-is-raising-the-volume-new-vulnerability-processing-mp3mp4-media/"
    ],
    "cvssv2": 9.3,
    "patch": [
      ""
    ],
    "cvedate": "10/01/2015"
  },
  "CVE-2013-7372": {
    "cve": "CVE-2013-7372",
    "altnames": [
      ""
    ],
    "description": "The engineNextBytes function in classlib/modules/security/src/main/java/common/org/apache/harmony/security/provider/crypto/SHA1PRNG_SecureRandomImpl.java in the SecureRandom implementation in Apache Harmony through 6.0M3, as used in the Java Cryptography Architecture (JCA) in Android before 4.4 and other products, when no seed is provided by the user, uses an incorrect offset value, which makes it easier for attackers to defeat cryptographic protection mechanisms by leveraging the resulting PRNG predictability, as exploited in the wild against Bitcoin wallet applications in August 2013.",
    "impact": "Improper seeding of SecureRandom let to predictable 'random' numbers.  Cryptographic protections that relied upon SecureRandom were weakened, because the Secure wasn't really secure.",
    "external_links": [
      "https://bitcoin.org/en/alert/2013-08-11-android",
      "http://android-developers.blogspot.com.au/2013/08/some-securerandom-thoughts.html"
    ],
    "cvssv2": 5.0,
    "patch": [
      "https://android.googlesource.com/platform/libcore/+/kitkat-release/luni/src/main/java/org/apache/harmony/security/provider/crypto/SHA1PRNG_SecureRandomImpl.java"
    ],
    "cvedate": "04/29/2014"
  },
  "CVE-2014-7911": {
    "cve": "CVE-2014-7911",
    "altnames": [
      "Bug 15874291",
      "Object Serialization attack"
    ],
    "description": "luni/src/main/java/java/io/ObjectInputStream.java in the java.io.ObjectInputStream implementation in Android before 5.0.0 does not verify that deserialization will result in an object that met the requirements for serialization, which allows attackers to execute arbitrary code via a crafted finalize method for a serialized object in an ArrayMap Parcel within an intent sent to system_service, as demonstrated by the finalize method of android.os.BinderProxy, aka Bug 15874291",
    "impact": "Local unprivileged app can elevate to system user",
    "external_links": [
      "http://seclists.org/fulldisclosure/2014/Nov/51"
    ],
    "cvssv2": 7.2,
    "patch": [
      "https://android.googlesource.com/platform/libcore/+/738c833d38d41f8f76eb7e77ab39add82b1ae1e2"
    ],
    "cvedate": "12/15/2014"
  },
  "CVE-2015-3825": {
    "cve": "CVE-2015-3825",
    "altnames": [
      "ANDROID-21437603/21583894"
    ],
    "description": "Local object serialization attack.  The OpenSSLX509Certificate class contains native pointers as class members and they are not marked as transient.  A Local app can craft a serialized object and pass through binder and ultimately gain code execution as system",
    "impact": "Local unprivileged app to system_server",
    "external_links": [
      "https://securityintelligence.com/one-class-to-rule-them-all-new-android-serialization-vulnerability-gives-underprivileged-apps-super-status/",
      "https://www.usenix.org/conference/woot15/workshop-program/presentation/peles"
    ],
    "__comment": "this one is another rehash of CVE-2014-7911, so im giving it the same CVSS2",
    "cvssv2": 7.2,
    "patch": [
      "https://android.googlesource.com/platform/external/conscrypt/+/de55e62f6c7ecd57d0a91f2b497885c3bdc661d3"
    ],
    "cvedate": "08/10/2015"
  },
  "CVE-2013-4787": {
    "cve": "CVE-2013-4787",
    "altnames": [
      "Masterkey",
      "ZipBug 8219321"
    ],
    "description": "Zip bug allows modifying apk files without breaking the signature.  Essentially, you can replace existing files in an app.  Fixed around Android 4.4",
    "impact": "A local attacker can modify a system apk file and gain elevated privileges.  A remote attacker can try to trick the user (or another app) into installing the malicious apk file.",
    "external_links": [
      "https://bluebox.com/uncovering-android-master-key-that-makes-99-of-devices-vulnerable/",
      "http://www.saurik.com/id/17"
    ],
    "__comment": "calculated using (AV:L/AC:L/AU:N/C:P/I:P/A:C/E:ND/RL:ND/RC:ND/CDP:ND/TD:ND/CR:ND/IR:ND/AR:ND).  assuming there has to be some local componant that actually installs the apk and they gain system privs",
    "cvssv2": 6.1,
    "patch": [
      "http://review.cyanogenmod.org/#/c/45251/"
    ],
    "cvedate": "07/03/2013"
  },
  "ZipBug 9695860": {
    "cve": "ZipBug 9695860",
    "altnames": [
      "Masterkey #2"
    ],
    "description": "Zip bug allows modifying apk files without breaking the signature.  Based on reading unsigned 16 bit numbers from th zip header and interpreting them as signed 32 bit numbers.",
    "impact": "A local attacker can modify a system apk file and gain elevated privileges.  A remote attacker can try to trick the user (or another app) into installing the malicious apk file.",
    "external_links": [
      "http://www.androidpolice.com/2013/07/11/second-all-access-apk-exploit-is-revealed-just-two-days-after-master-key-goes-public-already-patched-by-google/"
    ],
    "__comment": "calculated using (AV:L/AC:L/AU:N/C:P/I:P/A:C/E:ND/RL:ND/RC:ND/CDP:ND/TD:ND/CR:ND/IR:ND/AR:ND).  assuming there has to be some local componant that actually installs the apk and they gain system privs",
    "cvssv2": 6.1,
    "patch": [
      "https://android.googlesource.com/platform/libcore/+/9edf43dfcc35c761d97eb9156ac4254152ddbc55"
    ],
    "cvedate": "07/03/2013"
  },
  "ZipBug 9950697": {
    "cve": "ZipBug 9950697",
    "altnames": [
      "Masterkey #3"
    ],
    "description": "Zip bug allows modifying apk files without breaking the signature.  Based on improper parsing of the 'name' length in the zip file.",
    "impact": "A local attacker can modify a system apk file and gain elevated privileges.  A remote attacker can try to trick the user (or another app) into installing the malicious apk file.",
    "external_links": [
      "http://www.saurik.com/id/19"
    ],
    "__comment": "calculated using (AV:L/AC:L/AU:N/C:P/I:P/A:C/E:ND/RL:ND/RC:ND/CDP:ND/TD:ND/CR:ND/IR:ND/AR:ND).  assuming there has to be some local componant that actually installs the apk and they gain system privs",
    "cvssv2": 6.1,
    "patch": [
      "https://android.googlesource.com/platform/libcore/+/2da1bf57a6631f1cbd47cdd7692ba8743c993ad9%5E%21/"
    ],
    "cvedate": "08/1/2013"
  },
  "CVE-2011-1149": {
    "cve": "CVE-2011-1149",
    "altnames": [
      "psneuter",
      "KillingInTheNameOf"
    ],
    "description": "Android before 2.3 does not properly restrict access to the system property space, which allows local applications to bypass the application sandbox and gain privileges, as demonstrated by psneuter and KillingInTheNameOf, related to the use of Android shared memory (ashmem) and ASHMEM_SET_PROT_MASK",
    "impact": "local attacker with usb access can gain root by blocking adbd from being able to read ro.secure property",
    "external_links": [
      "http://c-skills.blogspot.co.uk/2011/01/adb-trickery-again.html",
      "https://github.com/tmzt/g2root-kmod/blob/scotty2/scotty2/psneuter/psneuter.c"
    ],
    "cvssv2": 7.2,
    "patch": [
      "https://android.googlesource.com/kernel/common/+/c98a285075f26e2b17a5baa2cb3eb6356a75597e"
    ],
    "cvedate": "04/21/2011"
  },
  "CVE-2013-6282": {
    "cve": "CVE-2013-6282",
    "altnames": [
      "get_user/put_user"
    ],
    "description": "The (1) get_user and (2) put_user API functions in the Linux kernel before 3.5.5 on the v6k and v7 ARM platforms do not validate certain addresses, which allows attackers to read or modify the contents of arbitrary kernel memory locations via a crafted application, as exploited in the wild against Android devices in October and November 2013.",
    "impact": "Local unprivilidge app can read and write arbitrary kernel memory and gain code execution as root.",
    "external_links": [
      "http://www.kernel.org/pub/linux/kernel/v3.x/ChangeLog-3.5.5",
      "http://www.codeaurora.org/projects/security-advisories/missing-access-checks-putusergetuser-kernel-api-cve-2013-6282"
    ],
    "cvssv2": 7.2,
    "patch": [
      "https://github.com/torvalds/linux/commit/8404663f81d212918ff85f493649a7991209fa04"
    ],
    "cvedate": "11/20/2013"
  },
  "CVE-2014-3153": {
    "cve": "CVE-2014-3153",
    "altnames": [
      "Towelroot",
      "Linux futex exploit"
    ],
    "description": "The futex_requeue function in kernel/futex.c in the Linux kernel through 3.14.5 does not ensure that calls have two different futex addresses, which allows local users to gain privileges via a crafted FUTEX_REQUEUE command that facilitates unsafe waiter modification.",
    "impact": "Local unprivilidge app can gain write-what-where in kernel memory.  Can be used to elevate to root",
    "external_links": [
      "https://towelroot.com/",
      "http://openwall.com/lists/oss-security/2014/06/06/20"
    ],
    "cvssv2": 7.2,
    "patch": [
      "http://git.kernel.org/cgit/linux/kernel/git/torvalds/linux.git/commit/?id=e9c243a5a6de0be8e584c604d353412584b592f8"
    ],
    "cvedate": "06/07/2014"
  },
  "CVE-2015-7888": {
    "cve": "CVE-2015-7888",
    "altnames": [
      ""
    ],
    "description": "Remote Code Execution as System User.  Android 5.0+, Samsung.  This is yet another non-memory corrupting remote execution on Samsung devices.",
    "impact": "Remote attacker can gain code execution as system user by getting the user to download an email attachment or browse to a crafted web page.",
    "external_links": [
      "http://blog.quarkslab.com/remote-code-execution-as-system-user-on-android-5-samsung-devices-abusing-wificredservice-hotspot-20.html"
    ],
    "__comment": "calculated using (AV:N/AC:L/AU:N/C:P/I:P/A:C/E:ND/RL:ND/RC:ND/CDP:ND/TD:ND/CR:ND/IR:ND/AR:ND).  ",
    "cvssv2": 9.0,
    "patch": [],
    "cvedate": "10/27/2015"
  },
  "CVE-2011-3874": {
    "cve": "CVE-2011-3874",
    "altnames": [
      "zergRush"
    ],
    "description": "Stack-based buffer overflow in libsysutils in Android 2.2.x through 2.2.2 and 2.3.x through 2.3.6 allows user-assisted remote attackers to execute arbitrary code via an application that calls the FrameworkListener::dispatchCommand method with the wrong number of arguments, as demonstrated by zergRush to trigger a use-after-free error.",
    "impact": "local attacker with usb access can gain root",
    "external_links": [
      "https://github.com/revolutionary/zergRush/blob/master/zergRush.c"
    ],
    "cvssv2": 9.3,
    "patch": [
      "https://android.googlesource.com/platform/build/+/refs/tags/android-2.3.7_r1"
    ],
    "cvedate": "01/27/2012"
  },
  "CVE-2015-1538-1": {
    "cve": "CVE-2015-1538",
    "altnames": [
      "Stagefright"
    ],
    "description": "A media processing issue that can be exploited for code execution",
    "impact": "Allows remote attackers to execute arbitrary code via crafted MPEG-4 data",
    "external_links": [
      "https://web.nvd.nist.gov/view/vuln/detail?vulnId=CVE-2015-1538",
      "https://blog.zimperium.com/stagefright-vulnerability-details-stagefright-detector-tool-released/",
      "https://en.wikipedia.org/wiki/Stagefright_(bug)"
    ],
    "cvssv2": 10,
    "patch": [
    ],
    "cvedate": "09/30/2015"
  },
  "CVE-2015-1538-2": {
    "cve": "CVE-2015-1538",
    "altnames": [
      "Stagefright"
    ],
    "description": "A media processing issue that can be exploited for code execution",
    "impact": "Allows remote attackers to execute arbitrary code via crafted MPEG-4 data",
    "external_links": [
      "https://web.nvd.nist.gov/view/vuln/detail?vulnId=CVE-2015-1538",
      "https://blog.zimperium.com/stagefright-vulnerability-details-stagefright-detector-tool-released/",
      "https://en.wikipedia.org/wiki/Stagefright_(bug)"
    ],
    "cvssv2": 10,
    "patch": [
    ],
    "cvedate": "09/30/2015"
  },
  "CVE-2015-1538-3": {
    "cve": "CVE-2015-1538",
    "altnames": [
      "Stagefright"
    ],
    "description": "A media processing issue that can be exploited for code execution",
    "impact": "Allows remote attackers to execute arbitrary code via crafted MPEG-4 data",
    "external_links": [
      "https://web.nvd.nist.gov/view/vuln/detail?vulnId=CVE-2015-1538",
      "https://blog.zimperium.com/stagefright-vulnerability-details-stagefright-detector-tool-released/",
      "https://en.wikipedia.org/wiki/Stagefright_(bug)"
    ],
    "cvssv2": 10,
    "patch": [
    ],
    "cvedate": "09/30/2015"
  },
  "CVE-2015-1538-4": {
    "cve": "CVE-2015-1538",
    "altnames": [
      "Stagefright"
    ],
    "description": "A media processing issue that can be exploited for code execution",
    "impact": "Allows remote attackers to execute arbitrary code via crafted MPEG-4 data",
    "external_links": [
      "https://web.nvd.nist.gov/view/vuln/detail?vulnId=CVE-2015-1538",
      "https://blog.zimperium.com/stagefright-vulnerability-details-stagefright-detector-tool-released/",
      "https://en.wikipedia.org/wiki/Stagefright_(bug)"
    ],
    "cvssv2": 10,
    "patch": [
    ],
    "cvedate": "09/30/2015"
  },
  "CVE-2015-1539": {
    "cve": "CVE-2015-1539",
    "altnames": [
      "Stagefright"
    ],
    "description": "A media processing issue that can be exploited for code execution",
    "impact": "Allows remote attackers to execute arbitrary code via crafted MPEG-4 data",
    "external_links": [
      "https://web.nvd.nist.gov/view/vuln/detail?vulnId=CVE-2015-1539",
      "https://blog.zimperium.com/stagefright-vulnerability-details-stagefright-detector-tool-released/",
      "https://en.wikipedia.org/wiki/Stagefright_(bug)"
    ],
    "cvssv2": 10,
    "patch": [
    ],
    "cvedate": "09/30/2015"
  },
  "CVE-2015-3824": {
    "cve": "CVE-2015-3824",
    "altnames": [
      "Stagefright"
    ],
    "description": "A media processing issue that can be exploited for code execution",
    "impact": "Allows remote attackers to execute arbitrary code via crafted MPEG-4 data",
    "external_links": [
      "https://web.nvd.nist.gov/view/vuln/detail?vulnId=CVE-2015-3824",
      "https://blog.zimperium.com/stagefright-vulnerability-details-stagefright-detector-tool-released/",
      "https://en.wikipedia.org/wiki/Stagefright_(bug)"
    ],
    "cvssv2": 10,
    "patch": [
    ],
    "cvedate": "09/30/2015"
  },
  "CVE-2015-3828": {
    "cve": "CVE-2015-3828",
    "altnames": [
      "Stagefright"
    ],
    "description": "A media processing issue that can be exploited for code execution",
    "impact": "Allows remote attackers to execute arbitrary code via crafted MPEG-4 data",
    "external_links": [
      "https://web.nvd.nist.gov/view/vuln/detail?vulnId=CVE-2015-3828",
      "https://blog.zimperium.com/stagefright-vulnerability-details-stagefright-detector-tool-released/",
      "https://en.wikipedia.org/wiki/Stagefright_(bug)"
    ],
    "cvssv2": 10,
    "patch": [
    ],
    "cvedate": "09/30/2015"
  },
  "CVE-2015-3829": {
    "cve": "CVE-2015-3829",
    "altnames": [
      "Stagefright"
    ],
    "description": "A media processing issue that can be exploited for code execution",
    "impact": "Allows remote attackers to execute arbitrary code via crafted MPEG-4 data",
    "external_links": [
      "https://web.nvd.nist.gov/view/vuln/detail?vulnId=CVE-2015-3829",
      "https://blog.zimperium.com/stagefright-vulnerability-details-stagefright-detector-tool-released/",
      "https://en.wikipedia.org/wiki/Stagefright_(bug)"
    ],
    "cvssv2": 10,
    "patch": [
    ],
    "cvedate": "09/30/2015"
  },
  "sf-itunes-poc": {
    "cve": "sf-itunes-poc",
    "altnames": [
      "Stagefright"
    ],
    "description": "Stagefright bug: A media processing issue that can be exploited for code execution",
    "impact": "Allows remote attackers to execute arbitrary code via crafted MPEG-4 data",
    "external_links": [
       "https://gist.github.com/worawit/f6fb016997bdd6b9e414"
    ],
    "cvssv2": 10,
    "patch": [
       "https://android.googlesource.com/platform/frameworks/av/+/2b50b7aa7d16014ccf35db7a7b4b5e84f7b4027c"
    ],
    "cvedate": "09/30/2015"
  },
  "CVE-2015-3864": {
    "cve": "CVE-2015-3864",
    "altnames": [
      "Stagefright"
    ],
    "description": "This a stagefright bug exploiting a failed patch for the same issue",
    "impact": "Allows remote attackers to execute arbitrary code via crafted MPEG-4 data",
    "external_links": [
      "https://blog.exodusintel.com/2015/08/13/stagefright-mission-accomplished/",
      "https://cve.mitre.org/cgi-bin/cvename.cgi?name=CVE-2015-3864",
      "https://web.nvd.nist.gov/view/vuln/detail?vulnId=CVE-2015-3864"
    ],
    "cvssv2": 10,
    "patch": [
        "https://android.googlesource.com/platform/frameworks/av/+/6fe85f7e15203e48df2cc3e8e1c4bc6ad49dc968"
    ],
    "cvedate": "09/30/2015"
  },
  "CVE-2015-6608": {
    "cve": "CVE-2015-6608",
    "altnames": [
      "Stagefright",
      "ANDROID-19779574",
      "ANDROID-23680780",
      "ANDROID-23876444",
      "ANDROID-23881715",
      "ANDROID-14388161"
    ],
    "description": "During media file and data processing of a specially crafted file, vulnerabilities in mediaserver could allow an attacker to cause memory corruption and remote code execution as the mediaserver process.",
    "impact": "The affected functionality is provided as a core part of the operating system and there are multiple applications that allow it to be reached with remote content, most notably MMS and browser playback of media. This issue is rated as a Critical severity due to the possibility of remote code execution within the context of the mediaserver service. The mediaserver service has access to audio and video streams as well as access to privileges that third-party apps cannot normally access.",
    "external_links": [
      "https://groups.google.com/forum/#!topic/android-security-updates/GwZn7sixask"
    ],
    "cvssv2": 10,
    "patch": [
        "https://android.googlesource.com/platform%2Fframeworks%2Fav/+/8ec845c8fe0f03bc57c901bc484541bdd6a7cf80",
        "https://android.googlesource.com/platform%2Fframeworks%2Fav/+/c6a2815eadfce62702d58b3fa3887f24c49e1864",
        "https://android.googlesource.com/platform%2Fexternal%2Faac/+/b3c5a4bb8442ab3158fa1f52b790fadc64546f46",
        "https://android.googlesource.com/platform%2Fexternal%2Ftremolo/+/3830d0b585ada64ee75dea6da267505b19c622fd",
        "https://android.googlesource.com/platform%2Fframeworks%2Fav/+/3878b990f7d53eae7c2cf9246b6ef2db5a049872"
    ],
    "cvedate": "09/30/2015"
  },
  "CVE-2015-6616": {
    "cve": "CVE-2015-6616",
    "altnames": [
          "ANDROID-24630158",
          "ANDROID-23882800",
          "ANDROID-17769851",
          "ANDROID-24441553",
          "ANDROID-24157524"
    ],
    "description": "Remote Code Execution Vulnerabilities in Mediaserver",
    "impact": "During media file and data processing of a specially crafted file, vulnerabilities in mediaserver could allow an attacker to cause memory corruption and remote code execution as the mediaserver process. The affected functionality is provided as a core part of the operating system and there are multiple applications that allow it to be reached with remote content, most notably MMS and browser playback of media. This issue is rated as a Critical severity due to the possibility of remote code execution within the context of the mediaserver service. The mediaserver service has access to audio and video streams as well as access to privileges that third-party apps cannot normally access.",
    "external_links": [
      "https://source.android.com/security/bulletin/2015-12-01.html"
    ],
    "cvssv2": 10,
    "patch": [
             "https://android.googlesource.com/platform%2Fframeworks%2Fav/+/77c185d5499d6174e7a97b3e1512994d3a803151",
             "https://android.googlesource.com/platform%2Fframeworks%2Fav/+/0d35dd2068d6422c3c77fb68f248cbabf3d0b10c",
             "https://android.googlesource.com/platform%2Fframeworks%2Fav/+/dedaca6f04ac9f95fabe3b64d44cd1a2050f079e",
             "https://android.googlesource.com/platform%2Fframeworks%2Fav/+/5d101298d8b0a78a1dc5bd26dbdada411f4ecd4d",
             "https://android.googlesource.com/platform%2Fexternal%2Flibavc/+/2ee0c1bced131ffb06d1b430b08a202cd3a52005"
    ],
    "cvedate": "10/12/2015"
  },
<<<<<<< HEAD
  "CVE-2015-3860": {
    "cve": "CVE-2015-3860",
    "altnames": [
      "ANDROID-22214934"
    ],
    "description": "Elevation of Privilege Vulnerability in Lockscreen",
    "impact": "An elevation of privilege vulnerability in Lockscreen could allow a malicious user to bypass the lockscreen by causing it to crash. This issue is classified as a vulnerability only on Android 5.0 and 5.1. While it's possible to cause the System UI to crash from the lockscreen in a similar way on 4.4, the home screen cannot be accessed and the device must be rebooted to recover.    This issue is rated as a Moderate severity because it potentially allows someone with physical access to a device to install third-party apps without the device's owner approving the permissions. It can also allow the attacker to view contact data, phone logs, SMS messages, and other data that is normally protected with a \"dangerous\" level permission.",
    "external_links": [
      "https://source.android.com/security/bulletin/2015-09-01.html"
    ],
    "cvssv2": 7.2,
    "patch": [
      "https://android.googlesource.com/platform/frameworks/base/+/8fba7e6931245a17215e0e740e78b45f6b66d590"
    ],
    "cvedate": "09/30/2015"
  },
  "CVE-2016-0807": {
    "cve": "CVE-2016-0807",
    "altnames": [
      "ANDROID-25187394"
    ],
    "description": "Elevation of Privilege Vulnerability in the Debuggerd",
    "impact": "An elevation of privilege vulnerability in the Debuggerd component could enable a local malicious application to execute arbitrary code within the device root context. This issue is rated as a Critical severity due to the possibility of a local permanent device compromise and the device would possibly need to be repaired by re-flashing the operating system.",
    "external_links": [
      "https://source.android.com/security/bulletin/2016-02-01.html"
    ],
    "cvssv2": 7.2,
    "patch": [
        "https://android.googlesource.com/platform/system/core.git/+/d167d5eabc794ba4ddef1a2900eb729720da84a2"
    ],
    "cvedate": "12/10/2015"
  },
  "CVE-2016-5195": {
    "cve": "CVE-2016-5195",
    "altnames": [
      "CVE-2016-5195",
      "DirtyCow",
      "DirtyC0w"
    ],
    "description": "A race condition was found in the way the Linux kernel's memory subsystem handled the copy-on-write (COW) breakage of private read-only memory mappings. An unprivileged, local user could use this flaw to gain write access to otherwise read-only memory mappings and thus increase their privileges on the system.",
    "impact":
      "An unprivileged local user could use this flaw to gain write access to otherwise read-only memory mappings and thus increase their privileges on the system. This flaw allows an attacker with a local system account to modify on-disk binaries, bypassing the standard permission mechanisms that would prevent modification without an appropriate permission set."
    ,
    "external_links": [
      "https://dirtycow.ninja/",
      "https://github.com/dirtycow/dirtycow.github.io/wiki/VulnerabilityDetails",
      "https://bugzilla.redhat.com/show_bug.cgi?id=1384344",
      "https://bugs.gentoo.org/show_bug.cgi?id=597624"
    ],
    "cvssv2": 6.9,
    "patch": [
      "https://github.com/kcgthb/RHEL6.x-COW",
      "https://review.cyanogenmod.org/#/c/172707/",
      "https://review.cyanogenmod.org/#/c/167403/",
      "Android security patch level 2016-11-06"
    ],
    "cvedate": "10/20/2016"
=======
  "CVE-2009-1185": {
    "cve": "CVE-2009-1185",
    "altnames": [],
    "description": "This vulnerability is known as a privilege escalation vulnerability which gives a malicious application or individual the ability to obtain complete access to a vulnerable device. The specific vulnerability resides in a flaw in udev where it does not properly validate the origin of certain messages.",
    "impact": "Local privilege escalation to kernel/root from an unprivileged app",
    "external_links": [],
    "cvssv2": 7.2,
    "patch": [],
    "cvedate": "04/17/2009"
  },
  "CVE-2012-6422": {
    "cve": "CVE-2012-6422",
    "altnames": [],
    "description": "This vulnerability primarily impacts Samsung Galaxy S2 and S2 Note devices however other devices using an Exynos model 4210 and 4412 processors may also be affected. The vulnerability would allow an attacker or malicious application the ability to gain privileges on the device.",
    "impact": "Local privilege escalation to kernel/root from an unprivileged app",
    "external_links": [],
    "cvssv2": 9.3,
    "patch": [],
    "cvedate": "12/17/2012"
  },
  "CVE-2011-1350": {
    "cve": "CVE-2011-1350",
    "altnames": [],
    "description": "This vulnerability may allow a malicious application or attacker the ability to retrieve potentially sensitive information from an impacted device’s memory.",
    "impact": "Local privilege escalation to kernel/root from an unprivileged app",
    "external_links": [],
    "cvssv2": 7.1,
    "patch": [],
    "cvedate": "02/05/2013"
  },
  "CVE-2012-0056": {
    "cve": "CVE-2012-0056",
    "altnames": [],
    "description": "This vulnerability is known as a privilege escalation vulnerability which a gives a malicious application or individual that ability to obtain complete access to a vulnerable device. Note that if your device is running a version of Android that has ALSR enabled (4.1 and above) exploitation of this vulnerability is mitigated.",
    "impact": "Local privilege escalation to kernel/root from an unprivileged app",
    "external_links": [],
    "cvssv2": 6.9,
    "patch": [],
    "cvedate": "01/27/2012"
  },
  "CVE-2009-2692": {
    "cve": "CVE-2009-2692",
    "altnames": [],
    "description": "This vulnerability is known as a privilege escalation vulnerability which a gives a malicious application or individual that ability to obtain complete access to a vulnerable device.",
    "impact": "Local privilege escalation to kernel/root from an unprivileged app",
    "external_links": [],
    "cvssv2": 7.2,
    "patch": [],
    "cvedate": "08/14/2009"
>>>>>>> b8e781aa
  }

}<|MERGE_RESOLUTION|>--- conflicted
+++ resolved
@@ -546,65 +546,6 @@
     ],
     "cvedate": "10/12/2015"
   },
-<<<<<<< HEAD
-  "CVE-2015-3860": {
-    "cve": "CVE-2015-3860",
-    "altnames": [
-      "ANDROID-22214934"
-    ],
-    "description": "Elevation of Privilege Vulnerability in Lockscreen",
-    "impact": "An elevation of privilege vulnerability in Lockscreen could allow a malicious user to bypass the lockscreen by causing it to crash. This issue is classified as a vulnerability only on Android 5.0 and 5.1. While it's possible to cause the System UI to crash from the lockscreen in a similar way on 4.4, the home screen cannot be accessed and the device must be rebooted to recover.    This issue is rated as a Moderate severity because it potentially allows someone with physical access to a device to install third-party apps without the device's owner approving the permissions. It can also allow the attacker to view contact data, phone logs, SMS messages, and other data that is normally protected with a \"dangerous\" level permission.",
-    "external_links": [
-      "https://source.android.com/security/bulletin/2015-09-01.html"
-    ],
-    "cvssv2": 7.2,
-    "patch": [
-      "https://android.googlesource.com/platform/frameworks/base/+/8fba7e6931245a17215e0e740e78b45f6b66d590"
-    ],
-    "cvedate": "09/30/2015"
-  },
-  "CVE-2016-0807": {
-    "cve": "CVE-2016-0807",
-    "altnames": [
-      "ANDROID-25187394"
-    ],
-    "description": "Elevation of Privilege Vulnerability in the Debuggerd",
-    "impact": "An elevation of privilege vulnerability in the Debuggerd component could enable a local malicious application to execute arbitrary code within the device root context. This issue is rated as a Critical severity due to the possibility of a local permanent device compromise and the device would possibly need to be repaired by re-flashing the operating system.",
-    "external_links": [
-      "https://source.android.com/security/bulletin/2016-02-01.html"
-    ],
-    "cvssv2": 7.2,
-    "patch": [
-        "https://android.googlesource.com/platform/system/core.git/+/d167d5eabc794ba4ddef1a2900eb729720da84a2"
-    ],
-    "cvedate": "12/10/2015"
-  },
-  "CVE-2016-5195": {
-    "cve": "CVE-2016-5195",
-    "altnames": [
-      "CVE-2016-5195",
-      "DirtyCow",
-      "DirtyC0w"
-    ],
-    "description": "A race condition was found in the way the Linux kernel's memory subsystem handled the copy-on-write (COW) breakage of private read-only memory mappings. An unprivileged, local user could use this flaw to gain write access to otherwise read-only memory mappings and thus increase their privileges on the system.",
-    "impact":
-      "An unprivileged local user could use this flaw to gain write access to otherwise read-only memory mappings and thus increase their privileges on the system. This flaw allows an attacker with a local system account to modify on-disk binaries, bypassing the standard permission mechanisms that would prevent modification without an appropriate permission set."
-    ,
-    "external_links": [
-      "https://dirtycow.ninja/",
-      "https://github.com/dirtycow/dirtycow.github.io/wiki/VulnerabilityDetails",
-      "https://bugzilla.redhat.com/show_bug.cgi?id=1384344",
-      "https://bugs.gentoo.org/show_bug.cgi?id=597624"
-    ],
-    "cvssv2": 6.9,
-    "patch": [
-      "https://github.com/kcgthb/RHEL6.x-COW",
-      "https://review.cyanogenmod.org/#/c/172707/",
-      "https://review.cyanogenmod.org/#/c/167403/",
-      "Android security patch level 2016-11-06"
-    ],
-    "cvedate": "10/20/2016"
-=======
   "CVE-2009-1185": {
     "cve": "CVE-2009-1185",
     "altnames": [],
@@ -654,7 +595,64 @@
     "cvssv2": 7.2,
     "patch": [],
     "cvedate": "08/14/2009"
->>>>>>> b8e781aa
+  },
+  "CVE-2015-3860": {
+    "cve": "CVE-2015-3860",
+    "altnames": [
+      "ANDROID-22214934"
+    ],
+    "description": "Elevation of Privilege Vulnerability in Lockscreen",
+    "impact": "An elevation of privilege vulnerability in Lockscreen could allow a malicious user to bypass the lockscreen by causing it to crash. This issue is classified as a vulnerability only on Android 5.0 and 5.1. While it's possible to cause the System UI to crash from the lockscreen in a similar way on 4.4, the home screen cannot be accessed and the device must be rebooted to recover.    This issue is rated as a Moderate severity because it potentially allows someone with physical access to a device to install third-party apps without the device's owner approving the permissions. It can also allow the attacker to view contact data, phone logs, SMS messages, and other data that is normally protected with a \"dangerous\" level permission.",
+    "external_links": [
+      "https://source.android.com/security/bulletin/2015-09-01.html"
+    ],
+    "cvssv2": 7.2,
+    "patch": [
+      "https://android.googlesource.com/platform/frameworks/base/+/8fba7e6931245a17215e0e740e78b45f6b66d590"
+    ],
+    "cvedate": "09/30/2015"
+  },
+  "CVE-2016-0807": {
+    "cve": "CVE-2016-0807",
+    "altnames": [
+      "ANDROID-25187394"
+    ],
+    "description": "Elevation of Privilege Vulnerability in the Debuggerd",
+    "impact": "An elevation of privilege vulnerability in the Debuggerd component could enable a local malicious application to execute arbitrary code within the device root context. This issue is rated as a Critical severity due to the possibility of a local permanent device compromise and the device would possibly need to be repaired by re-flashing the operating system.",
+    "external_links": [
+      "https://source.android.com/security/bulletin/2016-02-01.html"
+    ],
+    "cvssv2": 7.2,
+    "patch": [
+        "https://android.googlesource.com/platform/system/core.git/+/d167d5eabc794ba4ddef1a2900eb729720da84a2"
+    ],
+    "cvedate": "12/10/2015"
+  },
+  "CVE-2016-5195": {
+    "cve": "CVE-2016-5195",
+    "altnames": [
+      "CVE-2016-5195",
+      "DirtyCow",
+      "DirtyC0w"
+    ],
+    "description": "A race condition was found in the way the Linux kernel's memory subsystem handled the copy-on-write (COW) breakage of private read-only memory mappings. An unprivileged, local user could use this flaw to gain write access to otherwise read-only memory mappings and thus increase their privileges on the system.",
+    "impact":
+      "An unprivileged local user could use this flaw to gain write access to otherwise read-only memory mappings and thus increase their privileges on the system. This flaw allows an attacker with a local system account to modify on-disk binaries, bypassing the standard permission mechanisms that would prevent modification without an appropriate permission set."
+    ,
+    "external_links": [
+      "https://dirtycow.ninja/",
+      "https://github.com/dirtycow/dirtycow.github.io/wiki/VulnerabilityDetails",
+      "https://bugzilla.redhat.com/show_bug.cgi?id=1384344",
+      "https://bugs.gentoo.org/show_bug.cgi?id=597624"
+    ],
+    "cvssv2": 6.9,
+    "patch": [
+      "https://github.com/kcgthb/RHEL6.x-COW",
+      "https://review.cyanogenmod.org/#/c/172707/",
+      "https://review.cyanogenmod.org/#/c/167403/",
+      "Android security patch level 2016-11-06"
+    ],
+    "cvedate": "10/20/2016"
   }
 
 }